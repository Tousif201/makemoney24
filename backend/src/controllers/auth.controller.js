// ===================================
// File: controllers/auth.controller.js
// ===================================

import { User } from "../models/User.model.js";
import bcrypt from "bcryptjs"; // Import bcrypt directly if needed for hashing outside of getHashPassword
import { generateUniqueReferralCode } from "../utils/referralGenerator.js";
import { getComparePassword, getHashPassword } from "../utils/getPassword.js";
import { Membership } from "../models/Membership.model.js";
import { generateAuthToken } from "../utils/generateAuthToken.js";
import { sendEmail } from "../utils/nodeMailerOtp.js";
import { Membership } from "../models/Membership.model.js"
/**
 * @desc Register a new user
 * @route POST /api/auth/register
 * @access Public
 */
export const registerUser = async (req, res) => {
  const {
    name,
    email,
    phone,
    password,
    pincode,
    referredByCode,
    isMember,
    roles, // Allow admin to specify roles during registration
  } = req.body;

  try {
    // 1. Check if user already exists
    let user = await User.findOne({ email });
    if (user) {
      return res.status(400).json({ message: "User already exists" });
    }

    // 2. Hash password
    const hashedPassword = await getHashPassword(password);

    // 3. Generate unique referral code for the new user
    const referralCode = await generateUniqueReferralCode();

    // 4. Generate OTP for email verification
    const otpCode = Math.floor(100000 + Math.random() * 900000).toString();
    const hashedOtpCode = await bcrypt.hash(otpCode, 10);
    const otpExpiresAt = new Date(Date.now() + 5 * 60 * 1000); // 5 minutes expiry

    // 5. Create new user
    user = new User({
      name,
      email,
      phone,
      password: hashedPassword,
      pincode,
      isMember: isMember || false, // Default to false if not provided
      referralCode,
      referredByCode: referredByCode || null,
      roles: roles || ["user"], // Default role to 'user' if not provided
      otp: {
        // Store OTP details for verification
        code: hashedOtpCode,
        expiresAt: otpExpiresAt,
        verified: false,
        lastSentAt: new Date(),
      },
    });

    // 6. If referred, link to parent and update parent's profileScore
    if (referredByCode) {
      const parentUser = await User.findOne({ referralCode: referredByCode });
      if (parentUser) {
        user.parent = parentUser._id;
        // Example: Increment parent's profile score for successful referral
        // parentUser.profileScore += 20;
        await parentUser.save();
      } else {
        console.warn(`Referral code ${referredByCode} not found.`);
        // You might want to send a response indicating the referral code is invalid,
        // or just proceed without linking. For now, we'll proceed.
      }
    }

    await user.save();

    // 7. Send the OTP via email (send the unhashed OTP)
    await sendEmail(email, otpCode);

    // 8. Do NOT generate JWT token here. User must verify OTP first.
    res.status(201).json({
      message:
        "User registered successfully. Please check your email for OTP verification.",
      user: {
        _id: user._id,
        name: user.name,
        email: user.email,
        phone: user.phone,
        isMember: user.isMember,
        referralCode: user.referralCode,
        roles: user.roles,
        joinedAt: user.joinedAt,
      },
    });
  } catch (error) {
    console.error("Error registering user:", error);
    res.status(500).json({ message: "Server error during registration" });
  }
};

/**
 * @desc Authenticate user & get token
 * @route POST /api/auth/login
 * @access Public
 */
export const loginUser = async (req, res) => {
  const { email, password } = req.body;

  try {
    // 1. Check if user exists
    const user = await User.findOne({ email });
    if (!user) {
      return res.status(400).json({ message: "Invalid credentials" });
    }

    // 2. Check user account status
    // If the accountStatus is 'suspended', reject the login attempt.
    if (user.accountStatus === "suspended") {
      return res
        .status(401)
        .json({
          message: "Your account has been suspended. Please contact support.",
        });
    }

    // 3. Compare passwords
    const isMatch = await getComparePassword(password, user.password);
    if (!isMatch) {
      return res.status(400).json({ message: "Invalid credentials" });
    }

    // 4. Check if OTP is verified. If not, resend OTP and send a message.
    if (user.otp && user.otp.verified === false) {
      // Generate a new OTP
      const newOtpCode = Math.floor(100000 + Math.random() * 900000).toString();
      const hashedNewOtpCode = await bcrypt.hash(newOtpCode, 10);
      const newOtpExpiresAt = new Date(Date.now() + 5 * 60 * 1000); // 5 minutes expiry

      // Update user's OTP fields
      user.otp = {
        code: hashedNewOtpCode,
        expiresAt: newOtpExpiresAt,
        verified: false,
        lastSentAt: new Date(),
      };
      await user.save();

      // Send the new OTP via email
      await sendEmail(email, newOtpCode);

      return res.status(201).json({
        message:
          `Your email is not verified. A new OTP has been sent to ${email}. Please verify your email.`,
        email: user.email, // Optionally send back the email for client-side convenience
      });
    }

    // 5. Generate JWT token and set as cookie
    const authToken = await generateAuthToken(
      res,
      user._id,
      user.email,
      user.roles[0]
    ); // Pass the primary role for the token

    res.status(200).json({
      message: "Logged in successfully",
      authToken,
      user: {
        _id: user._id,
        name: user.name,
        email: user.email,
        roles: user.roles,
        accountStatus: user.accountStatus, // Include accountStatus in the response
      },
    });
  } catch (error) {
    console.error("Error logging in user:", error);
    res.status(500).json({ message: "Server error during login" });
  }
};


/**
 * @desc Log out user / clear cookie
 * @route POST /api/auth/logout
 * @access Private
 */
export const logoutUser = (req, res) => {
  res.cookie("token", "", {
    httpOnly: true,
    expires: new Date(0), // Set to a past date to expire the cookie
    secure: process.env.NODE_ENV === "production",
    sameSite: "strict",
  });
  res.status(200).json({ message: "Logged out successfully" });
};

/**
 * @desc Request OTP for password reset
 * @route POST /api/auth/forgot-password-request-otp
 * @access Public
 */
export const requestPasswordResetOTP = async (req, res) => {
  const { email } = req.body;

  try {
    const user = await User.findOne({ email });
    if (!user) {
      return res.status(404).json({ message: "User not found" });
    }

    // Generate a new OTP (e.g., 6-digit number)
    const otpCode = Math.floor(100000 + Math.random() * 900000).toString();

    // Hash the OTP before saving (recommended for security)
    const hashedOtpCode = await bcrypt.hash(otpCode, 10); // Hash with a salt

    // Set OTP expiry (e.g., 5 minutes from now)
    const otpExpiresAt = new Date(Date.now() + 5 * 60 * 1000); // 5 minutes

    // Update user's OTP fields
    user.otp = {
      code: hashedOtpCode,
      expiresAt: otpExpiresAt,
      verified: false,
      lastSentAt: new Date(),
    };

    await user.save();

    // Send the OTP via email (send the unhashed OTP)
    // await sendEmail(email, otpCode); // Assuming sendEmail function exists

    res.status(200).json({ message: "OTP sent to your email" });
  } catch (error) {
    console.error("Error requesting password reset OTP:", error);
    res.status(500).json({ message: "Server error during OTP request" });
  }
};

/**
 * @desc Verify OTP for password reset
 * @route POST /api/auth/verify-otp
 * @access Public
 */
export const verifyOTP = async (req, res) => {
  const { email, otp } = req.body;

  try {
    const user = await User.findOne({ email });
    if (!user) {
      return res.status(404).json({ message: "User not found" });
    }

    // Check if OTP exists and is not expired
    if (
      !user.otp ||
      !user.otp.code ||
      user.otp.expiresAt < new Date() ||
      user.otp.verified
    ) {
      return res.status(400).json({ message: "Invalid or expired OTP" });
    }

    // Compare the provided OTP with the stored hashed OTP
    const isMatch = await bcrypt.compare(otp, user.otp.code);
    if (!isMatch) {
      return res.status(400).json({ message: "Invalid OTP" });
    }

    // Mark OTP as verified
    user.otp.verified = true;
    await user.save();

    // Generate JWT token and send in response
    const authToken = await generateAuthToken(
      res,
      user._id,
      user.email,
      user.roles[0]
    ); // Pass the primary role for the token

    res.status(200).json({
      message: "OTP verified successfully",
      authToken, // Send the token in the response body
      user: {
        _id: user._id,
        name: user.name,
        email: user.email,
        roles: user.roles,
      },
    });
  } catch (error) {
    console.error("Error verifying OTP:", error);
    res.status(500).json({ message: "Server error during OTP verification" });
  }
};

/**
 * @desc Reset password after OTP verification
 * @route POST /api/auth/reset-password
 * @access Public
 */
export const resetPassword = async (req, res) => {
  const { email, newPassword } = req.body;

  try {
    const user = await User.findOne({ email });
    if (!user) {
      return res.status(404).json({ message: "User not found" });
    }

    // Check if OTP was verified for this user
    if (!user.otp || !user.otp.verified || user.otp.expiresAt < new Date()) {
      return res
        .status(403)
        .json({ message: "OTP not verified or verification expired" });
    }

    // Hash the new password
    const hashedPassword = await getHashPassword(newPassword);

    // Update the user's password and reset OTP fields
    user.password = hashedPassword;
    user.otp = {
      code: null,
      expiresAt: null,
      verified: false,
      lastSentAt: null,
    }; // Clear OTP data after successful reset

    await user.save();

    res.status(200).json({ message: "Password reset successfully" });
  } catch (error) {
    console.error("Error resetting password:", error);
    res.status(500).json({ message: "Server error during password reset" });
  }
};

/**
 * @desc Get user profile (example of a protected route)
 * @route GET /api/auth/profile
 * @access Private
 */
export const getUserProfile = async (req, res) => {
  const { userId } = req.body;

  if (!userId) {
    return res.status(400).json({ message: "User ID is required" });
  }

  try {
    const user = await User.findById(userId).select("-password");

    if (user) {
      res.status(200).json({
        _id: user._id,
        name: user.name,
        email: user.email,
        phone: user.phone,
        pincode: user.pincode,
        isMember: user.isMember,
        parent: user.parent,
        joinedAt: user.joinedAt,
        profileScore: user.profileScore,
        purchaseWallet: user.purchaseWallet,
        withdrawableWallet: user.withdrawableWallet,
        referralCode: user.referralCode,
        referredByCode: user.referredByCode,
        profileImage: user.profileImage.url,
        roles: user.roles,
        accountStatus: user.accountStatus,
      });
    } else {
      res.status(404).json({ message: "User not found" });
    }
  } catch (error) {
    console.error("Error fetching user:", error);
    res.status(500).json({ message: "Server error" });
  }
};

export const getUserTodayReferralPerformance = async (req, res) => {
  try {
    const { userId } = req.params;
    
    // DEBUG: Log what we're receiving
    console.log("=== DEBUG INFO ===");
    console.log("req.body:", req.body);
    console.log("req.body.date:", req.body.date);
    console.log("typeof req.body.date:", typeof req.body.date);
    
    const searchDate = req.body.date ? new Date(req.body.date) : new Date();
    
    console.log("searchDate after parsing:", searchDate);
    console.log("searchDate ISO:", searchDate.toISOString());
    console.log("==================");
    
    const startOfDay = new Date(searchDate);
    startOfDay.setHours(0, 0, 0, 0);
    const endOfDay = new Date(searchDate);
    endOfDay.setHours(23, 59, 59, 999);

    console.log("startOfDay:", startOfDay.toISOString());
    console.log("endOfDay:", endOfDay.toISOString());

    // Find the main user
    const user = await User.findById(userId);
    if (!user || !user.referralCode) {
      return res.status(404).json({ 
        message: "User not found or does not have a referral code." 
      });
    }

    const referralCode = user.referralCode;
    const referredUsers = await User.find({ referredByCode: referralCode });
    
    console.log("Total referred users found:", referredUsers.length);

    const todayReferrals = [];

    for (const referredUser of referredUsers) {
      console.log(`Checking user: ${referredUser.name}`);
      console.log(`User joinedAt: ${referredUser.joinedAt}`);
      
      // Check if the referred user joined on the selected date
      const joinedOnDate = referredUser.joinedAt >= startOfDay && referredUser.joinedAt <= endOfDay;
      
      console.log(`Joined on selected date: ${joinedOnDate}`);

      if (joinedOnDate) {
        // Find if the referred user purchased a membership on selected date
        const membershipOnDate = await Membership.findOne({
          userId: referredUser._id,
          purchasedAt: { $gte: startOfDay, $lte: endOfDay },
        }).populate("transactionId");

        console.log(`Membership found for ${referredUser.name}:`, !!membershipOnDate);

        todayReferrals.push({
          referredUser: {
            _id: referredUser._id,
            name: referredUser.name,
            email: referredUser.email,
            phone: referredUser.phone,
            joinedAt: referredUser.joinedAt,
          },
<<<<<<< HEAD
          membership: membershipOnDate ? {
            amountPaid: membershipOnDate.amountPaid,
            purchasedAt: membershipOnDate.purchasedAt,
            transactionId: membershipOnDate.transactionId?._id || null,
          } : null,
=======
          membership: membershipToday
            ? {
              amountPaid: membershipToday.amountPaid,
              purchasedAt: membershipToday.purchasedAt,
              transactionId: membershipToday.transactionId?._id || null,
            }
            : null,
>>>>>>> 4853d41a
        });
      }
    }

    console.log("Final referrals count:", todayReferrals.length);

    res.status(200).json({
      success: true,
      date: searchDate,
      referralsCount: todayReferrals.length,
      referrals: todayReferrals,
    });
  } catch (error) {
    console.error("Error fetching user's referral performance:", error);
    res.status(500).json({
      message: "Failed to fetch user's referral performance",
      error: error.message,
    });
  }
};

export const getUserDetails = async (req, res) => {
  try {
    const { userId } = req.params;

    // Find the user
    const user = await User.findById(userId);
    if (!user) {
      return res.status(404).json({ message: "User not found" });
    }

    const totalEarnings =
      (user.withdrawableWallet || 0) + (user.purchaseWallet || 0);

    // Get the total number of referrals
    const totalReferralsCount = await User.countDocuments({
      referredByCode: user.referralCode,
    });

    // Get the number of active referrals (those who are members)
    const activeReferralsCount = await User.countDocuments({
      referredByCode: user.referralCode,
      isMember: true,
    });

    const userDetails = {
      name: user.name,
      email: user.email,
      phone: user.phone,
      referralCode: user.referralCode,
      joiningDate: user.createdAt,
      profileScore: user.profileScore,
      totalReferrals: totalReferralsCount,
      activeReferrals: activeReferralsCount,
      totalEarnings: totalEarnings,
    };

    res.status(200).json({ success: true, data: userDetails });
  } catch (error) {
    console.error("Error fetching user details:", error);
    res
      .status(500)
      .json({ message: "Failed to fetch user details", error: error.message });
  }
};<|MERGE_RESOLUTION|>--- conflicted
+++ resolved
@@ -455,21 +455,11 @@
             phone: referredUser.phone,
             joinedAt: referredUser.joinedAt,
           },
-<<<<<<< HEAD
           membership: membershipOnDate ? {
             amountPaid: membershipOnDate.amountPaid,
             purchasedAt: membershipOnDate.purchasedAt,
             transactionId: membershipOnDate.transactionId?._id || null,
           } : null,
-=======
-          membership: membershipToday
-            ? {
-              amountPaid: membershipToday.amountPaid,
-              purchasedAt: membershipToday.purchasedAt,
-              transactionId: membershipToday.transactionId?._id || null,
-            }
-            : null,
->>>>>>> 4853d41a
         });
       }
     }
