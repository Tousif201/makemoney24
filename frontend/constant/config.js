export const backendConfig = {

  // // base: " https://api.makemoney24hrs.com/api",
  // // origin: "https://api.makemoney24hrs.com",

<<<<<<< HEAD
  // base: " https://api.makemoney24hrs.com/api",
  // origin: "https://api.makemoney24hrs.com",
=======
  // // base: " https://api.makemoney24hrs.com/api",
  // // origin: "https://api.makemoney24hrs.com",
>>>>>>> 3ecac17a


  base: " http://localhost:3000/api",
  origin: "http://localhost:3000/",


  // base: "https://4sr8mplp-3000.inc1.devtunnels.ms/api",
  // origin: "http://localhost:3000/",
};

export const sessionKey = "test";<|MERGE_RESOLUTION|>--- conflicted
+++ resolved
@@ -3,13 +3,11 @@
   // // base: " https://api.makemoney24hrs.com/api",
   // // origin: "https://api.makemoney24hrs.com",
 
-<<<<<<< HEAD
   // base: " https://api.makemoney24hrs.com/api",
   // origin: "https://api.makemoney24hrs.com",
-=======
+  
   // // base: " https://api.makemoney24hrs.com/api",
-  // // origin: "https://api.makemoney24hrs.com",
->>>>>>> 3ecac17a
+  // // origin: "https://api.makemoney24hrs.com/
 
 
   base: " http://localhost:3000/api",
