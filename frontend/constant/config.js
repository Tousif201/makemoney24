export const backendConfig = {

  // // base: " https://api.makemoney24hrs.com/api",
  // // origin: "https://api.makemoney24hrs.com",


  // base: " https://api.makemoney24hrs.com/api",
  // origin: "https://api.makemoney24hrs.com/"


  // base: " http://localhost:3000/api",
  // origin: "http://localhost:3000/",


  // base: "https://4sr8mplp-3000.inc1.devtunnels.ms/api",

  // origin: "http://localhost:3000/",


<<<<<<< HEAD
=======
  base: "https://4sr8mplp-4000.inc1.devtunnels.ms/api",
  origin: "https://4sr8mplp-4000.inc1.devtunnels.ms/",
>>>>>>> b85e5ebc
};

export const sessionKey = "test";<|MERGE_RESOLUTION|>--- conflicted
+++ resolved
@@ -4,8 +4,8 @@
   // // origin: "https://api.makemoney24hrs.com",
 
 
-  // base: " https://api.makemoney24hrs.com/api",
-  // origin: "https://api.makemoney24hrs.com/"
+  base: " https://api.makemoney24hrs.com/api",
+  origin: "https://api.makemoney24hrs.com/"
 
 
   // base: " http://localhost:3000/api",
@@ -17,11 +17,9 @@
   // origin: "http://localhost:3000/",
 
 
-<<<<<<< HEAD
-=======
-  base: "https://4sr8mplp-4000.inc1.devtunnels.ms/api",
-  origin: "https://4sr8mplp-4000.inc1.devtunnels.ms/",
->>>>>>> b85e5ebc
+
+  // base: "https://4sr8mplp-4000.inc1.devtunnels.ms/api",
+  // origin: "https://4sr8mplp-4000.inc1.devtunnels.ms/",
 };
 
 export const sessionKey = "test";