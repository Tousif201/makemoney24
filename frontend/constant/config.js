export const backendConfig = {
<<<<<<< HEAD
  // base: " https://api.makemoney24hrs.com/api",
  // origin: "https://api.makemoney24hrs.com",
=======
>>>>>>> 4853d41a

  // base: " https://api.makemoney24hrs.com/api",
  // origin: "https://api.makemoney24hrs.com",

  // // base: " https://api.makemoney24hrs.com/api",
  // // origin: "https://api.makemoney24hrs.com",

<<<<<<< HEAD
=======

>>>>>>> 4853d41a
  base: " http://localhost:3000/api",
  origin: "http://localhost:3000/",


  // base: "https://4sr8mplp-3000.inc1.devtunnels.ms/api",
  // origin: "http://localhost:3000/",
};

export const sessionKey = "test";<|MERGE_RESOLUTION|>--- conflicted
+++ resolved
@@ -1,20 +1,12 @@
 export const backendConfig = {
-<<<<<<< HEAD
-  // base: " https://api.makemoney24hrs.com/api",
-  // origin: "https://api.makemoney24hrs.com",
-=======
->>>>>>> 4853d41a
-
-  // base: " https://api.makemoney24hrs.com/api",
-  // origin: "https://api.makemoney24hrs.com",
 
   // // base: " https://api.makemoney24hrs.com/api",
   // // origin: "https://api.makemoney24hrs.com",
 
-<<<<<<< HEAD
-=======
+  // // base: " https://api.makemoney24hrs.com/api",
+  // // origin: "https://api.makemoney24hrs.com",
 
->>>>>>> 4853d41a
+
   base: " http://localhost:3000/api",
   origin: "http://localhost:3000/",
 
