import axios from "axios";
import { backendConfig } from "../constant/config";

// Base URL for the backend API, derived from backendConfig
const backendOriginUrl = backendConfig.base;

/**
 * Creates an Axios instance for making API requests related to EMI.
 * The base URL is constructed using the backend configuration.
 * Sets 'Content-Type' header to 'application/json' by default.
 */
const apiClient = axios.create({
<<<<<<< HEAD
    baseURL: backendOriginUrl + "/emi", // Base URL for EMI-related endpoints
    headers: {
        "Content-Type": "application/json", // Default content type for requests
    },
=======
  baseURL: backendOriginUrl + "/emi", // Base URL for EMI-related endpoints
  headers: {
    "Content-Type": "application/json", // Default content type for requests
  },
>>>>>>> 13d33c43
});

/**
 * Axios request interceptor to attach the Authorization token to outgoing requests.
 * This ensures that all requests made using 'apiClient' are authenticated if a token exists.
 * The token is retrieved from localStorage.
 */
apiClient.interceptors.request.use((config) => {
<<<<<<< HEAD
    // Check if window is defined (for client-side execution)
    if (typeof window !== "undefined") {
        const token = localStorage.getItem("authToken"); // Get the authentication token from localStorage
        if (token) {
            // If a token exists, set the Authorization header
            config.headers.Authorization = `Bearer ${token}`;
        }
    }
    return config; // Return the modified config
=======
  // Check if window is defined (for client-side execution)
  if (typeof window !== "undefined") {
    const token = localStorage.getItem("authToken"); // Get the authentication token from localStorage
    if (token) {
      // If a token exists, set the Authorization header
      config.headers.Authorization = `Bearer ${token}`;
    }
  }
  return config; // Return the modified config
>>>>>>> 13d33c43
});

/**
 * Fetches EMI history details for a specific user.
 * This function relies on the `apiClient` interceptor to automatically attach the auth token.
 *
 * @param {string} userId - The ID of the user whose EMI history is to be fetched.
 * @returns {Promise<object>} A promise that resolves to the EMI history data.
 * @throws {Error} If the API call fails or a token is not found (though the interceptor handles token attachment).
 */
export const fetchUserEmiDetails = async (userId) => {
<<<<<<< HEAD
    try {
        // The apiClient interceptor automatically adds the Authorization header.
        // No need to manually add headers here.
        const response = await apiClient.get(`history/user/${userId}`);
        return response.data; // Return the data received from the API
    } catch (error) {
        // Log and re-throw any errors that occur during the API call
        console.error('Error fetching user EMI history details:', error);
        throw error;
    }
=======
  try {
    // The apiClient interceptor automatically adds the Authorization header.
    // No need to manually add headers here.
    const response = await apiClient.get(`history/user/${userId}`);
    return response.data; // Return the data received from the API
  } catch (error) {
    // Log and re-throw any errors that occur during the API call
    console.error('Error fetching user EMI history details:', error);
    throw error;
  }
>>>>>>> 13d33c43
};

/**
 * Fetches general EMI details for a specific user.
 * This function also relies on the `apiClient` interceptor for authentication.
 *
 * @param {string} userId - The ID of the user whose general EMI details are to be fetched.
 * @returns {Promise<object>} A promise that resolves to the general EMI details data.
 * @throws {Error} If the API call fails.
 */
export const fetchUserEmiDetailsByUser = async (userId) => {
<<<<<<< HEAD
    try {
        // The apiClient interceptor automatically adds the Authorization header.
        // No need to manually add headers here.
        const response = await apiClient.get(`/details/user/${userId}`);
        return response.data; // Return the data received from the API
    } catch (error) {
        // Log and re-throw any errors that occur during the API call
        console.error('Error fetching user EMI details:', error);
        throw error;
    }
=======
  try {
    // The apiClient interceptor automatically adds the Authorization header.
    // No need to manually add headers here.
    const response = await apiClient.get(`/details/user/${userId}`);
    return response.data; // Return the data received from the API
  } catch (error) {
    // Log and re-throw any errors that occur during the API call
    console.error('Error fetching user EMI details:', error);
    throw error;
  }
>>>>>>> 13d33c43
};<|MERGE_RESOLUTION|>--- conflicted
+++ resolved
@@ -10,17 +10,10 @@
  * Sets 'Content-Type' header to 'application/json' by default.
  */
 const apiClient = axios.create({
-<<<<<<< HEAD
     baseURL: backendOriginUrl + "/emi", // Base URL for EMI-related endpoints
     headers: {
         "Content-Type": "application/json", // Default content type for requests
     },
-=======
-  baseURL: backendOriginUrl + "/emi", // Base URL for EMI-related endpoints
-  headers: {
-    "Content-Type": "application/json", // Default content type for requests
-  },
->>>>>>> 13d33c43
 });
 
 /**
@@ -29,7 +22,6 @@
  * The token is retrieved from localStorage.
  */
 apiClient.interceptors.request.use((config) => {
-<<<<<<< HEAD
     // Check if window is defined (for client-side execution)
     if (typeof window !== "undefined") {
         const token = localStorage.getItem("authToken"); // Get the authentication token from localStorage
@@ -39,17 +31,6 @@
         }
     }
     return config; // Return the modified config
-=======
-  // Check if window is defined (for client-side execution)
-  if (typeof window !== "undefined") {
-    const token = localStorage.getItem("authToken"); // Get the authentication token from localStorage
-    if (token) {
-      // If a token exists, set the Authorization header
-      config.headers.Authorization = `Bearer ${token}`;
-    }
-  }
-  return config; // Return the modified config
->>>>>>> 13d33c43
 });
 
 /**
@@ -61,7 +42,6 @@
  * @throws {Error} If the API call fails or a token is not found (though the interceptor handles token attachment).
  */
 export const fetchUserEmiDetails = async (userId) => {
-<<<<<<< HEAD
     try {
         // The apiClient interceptor automatically adds the Authorization header.
         // No need to manually add headers here.
@@ -72,18 +52,6 @@
         console.error('Error fetching user EMI history details:', error);
         throw error;
     }
-=======
-  try {
-    // The apiClient interceptor automatically adds the Authorization header.
-    // No need to manually add headers here.
-    const response = await apiClient.get(`history/user/${userId}`);
-    return response.data; // Return the data received from the API
-  } catch (error) {
-    // Log and re-throw any errors that occur during the API call
-    console.error('Error fetching user EMI history details:', error);
-    throw error;
-  }
->>>>>>> 13d33c43
 };
 
 /**
@@ -95,7 +63,6 @@
  * @throws {Error} If the API call fails.
  */
 export const fetchUserEmiDetailsByUser = async (userId) => {
-<<<<<<< HEAD
     try {
         // The apiClient interceptor automatically adds the Authorization header.
         // No need to manually add headers here.
@@ -106,16 +73,4 @@
         console.error('Error fetching user EMI details:', error);
         throw error;
     }
-=======
-  try {
-    // The apiClient interceptor automatically adds the Authorization header.
-    // No need to manually add headers here.
-    const response = await apiClient.get(`/details/user/${userId}`);
-    return response.data; // Return the data received from the API
-  } catch (error) {
-    // Log and re-throw any errors that occur during the API call
-    console.error('Error fetching user EMI details:', error);
-    throw error;
-  }
->>>>>>> 13d33c43
 };